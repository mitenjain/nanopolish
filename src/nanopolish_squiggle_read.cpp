--- conflicted
+++ resolved
@@ -144,25 +144,15 @@
     uint32_t end_ea_idx = 0;
 
     while(start_ea_idx < event_alignments.size()) {
-<<<<<<< HEAD
-
-=======
-        
->>>>>>> 9a3f4b0b
+
 hack:
         uint32_t prev_kidx = read_kidx;
 
         // Advance the kmer index until we have found the read kmer
         // this tuple refers to
-<<<<<<< HEAD
-        while(read_kidx < n_read_kmers &&
-                strncmp(event_alignments[start_ea_idx].kmer,
-                    read_sequence.c_str() + read_kidx, K) != 0) {
-=======
         while(read_kidx < n_read_kmers && 
               strncmp(event_alignments[start_ea_idx].kmer, 
                      read_sequence.c_str() + read_kidx, k) != 0) {
->>>>>>> 9a3f4b0b
             read_kidx += 1;
         }
 
