--- conflicted
+++ resolved
@@ -336,10 +336,6 @@
     }
 
     if(flags & SRF_LOAD_RAW_SAMPLES) {
-<<<<<<< HEAD
-
-=======
->>>>>>> 0440f743
         this->sample_start_time = 0;
         this->samples.resize(rt.n);
         for(size_t i = 0; i < this->samples.size(); ++i) {
